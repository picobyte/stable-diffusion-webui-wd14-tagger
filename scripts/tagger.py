--- conflicted
+++ resolved
@@ -1,18 +1,11 @@
 """Tagger module entry point."""
 from PIL import Image, ImageFile
 
-<<<<<<< HEAD
-from modules import script_callbacks
-from tagger.api import on_app_started
-from tagger.ui import on_ui_tabs
-from tagger.settings import on_ui_settings
-from addons import extensions_ui
-=======
 from modules import script_callbacks  # pylint: disable=import-error
 from tagger.api import on_app_started  # pylint: disable=import-error
 from tagger.ui import on_ui_tabs  # pylint: disable=import-error
 from tagger.settings import on_ui_settings  # pylint: disable=import-error
->>>>>>> eada0509
+from addons import extensions_ui
 
 
 # if you do not initialize the Image object
