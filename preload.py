""" Preload module for DeepDanbooru or onnxtagger. """
from pathlib import Path
from argparse import ArgumentParser

<<<<<<< HEAD
=======
from modules.shared import models_path  # pylint: disable=import-error

root_dir = Path(__file__).parent.parent

default_ddp_path = Path(models_path, 'deepdanbooru')
default_onnx_path = Path(models_path, 'TaggerOnnx')

>>>>>>> 1f7ef935

def preload(parser: ArgumentParser):
    """ Preload module for DeepDanbooru or onnxtagger. """
    # default deepdanbooru use different paths:
    # models/deepbooru and models/torch_deepdanbooru
    # https://github.com/AUTOMATIC1111/stable-diffusion-webui/commit/c81d440d876dfd2ab3560410f37442ef56fc6632

    parser.add_argument(
        '--deepdanbooru-projects-path',
        type=str,
        help='Path to directory with DeepDanbooru project(s).'
    )
    parser.add_argument(
        '--onnxtagger-path',
        type=str,
        help='Path to directory with Onnyx project(s).'
    )
    parser.add_argument(
        '--additional-device-ids',
        type=str,
        help='Extra device ID to use. cpu:0,gpu:1..',
    )<|MERGE_RESOLUTION|>--- conflicted
+++ resolved
@@ -2,16 +2,7 @@
 from pathlib import Path
 from argparse import ArgumentParser
 
-<<<<<<< HEAD
-=======
-from modules.shared import models_path  # pylint: disable=import-error
-
 root_dir = Path(__file__).parent.parent
-
-default_ddp_path = Path(models_path, 'deepdanbooru')
-default_onnx_path = Path(models_path, 'TaggerOnnx')
-
->>>>>>> 1f7ef935
 
 def preload(parser: ArgumentParser):
     """ Preload module for DeepDanbooru or onnxtagger. """
