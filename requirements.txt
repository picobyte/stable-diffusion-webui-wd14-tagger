--- conflicted
+++ resolved
@@ -16,8 +16,6 @@
 pandas
 Pillow
 tensorflow
-<<<<<<< HEAD
-tensorflow_io
 tqdm
 
 # for sd-webui-infinite-image-browsing #
@@ -25,7 +23,4 @@
 uvicorn
 piexif
 python-dotenv
-Pillow
-=======
-tqdm
->>>>>>> 52098640
+Pillow